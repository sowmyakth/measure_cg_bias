--- conflicted
+++ resolved
@@ -1,19 +1,11 @@
-<<<<<<< HEAD
 Jupyter notebooks in this folder show the galaxies used in cg bias analysis as well as plot the results
-=======
-Jupyter notebooks in this folder show the galaxies used in cg bias analysis and results
->>>>>>> 182aed73
 A detailed explanation of measurement techniques and results can be found
 [here](https://www.overleaf.com/read/wqztwvtnxhvn) (work in progress).
 
 # CG_tests_and_results
 
 ## Tests
-<<<<<<< HEAD
-The initial portion shows results expected from CG analysis and hence serve as additional unit tests
-=======
 The initial portion shows results predicted from CG analysis and hence serve as additional unit tests
->>>>>>> 182aed73
 complimentary to those in tests.py.
 It contains the following tests
 1. Different HSM methods
@@ -22,38 +14,20 @@
 1. PSF alpha  
 
 ### Different HSM methods
-<<<<<<< HEAD
-Our definition of m_cg implies that all bias arises from color gradients only is incorporated into m_cg,
-making it independent of biases from shape measurement algorithms. For a constant weight size, the CG 
-bias computed from different shear estimation methods in [galsim.hsm](http://galsim-developers.github.io/GalSim/hsm_8py.html):
-REGAUSS, KSB, LINEAR, BJ are equal
-as expected. 
+Our definition of m_cg implies that all bias arises from color gradients "only" is incorporated into m_cg,
+making it independent of biases from shape measurement algorithms. For a constant weight size, the CG
+bias computed from different shear estimation methods in galsim.hsm : REGAUSS, KSB, LINEAR, BJ are equal
+as expected.
 
 ### Weight function
 CG bias arises when the weight function "weighs" different parts of the galaxy surface brightness profile
-differently. Thus, the magnitude of m_cg is inversely proportional to the size of the weight function, 
-disappearing when no weight function is applied.
-
-### PSF size
-Intuitively we expect that when the size of the PSF is small compared to the size of the galaxy bias on 
-shear, and hence m_cg is small. Also, when the PSF is large, gradients in the galaxy profile don’t matter.
-It is useful to remember while analyzing the plots that the HLR of bulge and disks are 0.17 and 1.2 arcsecs
-=======
-Our definition of m_cg implies that all bias arises from color gradients "only" is incorporated into m_cg,
-making it independent of biases from shape measurement algorithms. For a constant weight size, the CG 
-bias computed from different shear estimation methods in galsim.hsm : REGAUSS, KSB, LINEAR, BJ are equal
-as expected. 
-
-### Weight function
-CG bias arises when the weight function "weighs" different parts of the galaxy surface brightness profile
-differently. Thus the magnitude of m_cg is inversely proportional to the size of the weight function, 
+differently. Thus the magnitude of m_cg is inversely proportional to the size of the weight function,
 dissapearing when no weight function is applied.
 
 ### PSF size
-Intuitively we expect that when the size of the PSF is small compared to the size of the galaxy, bias on 
+Intuitively we expect that when the size of the PSF is small compared to the size of the galaxy, bias on
 shear, and hence m_cg is small. Also when the PSF is large, gradients in the galaxy profile don't matter.
 It is useful to remember while analyzing the plots that the HLR of bulge and disks are 0.17 amd 1.2 arcsecs
->>>>>>> 182aed73
 respectively.
 
 
@@ -65,11 +39,7 @@
 
 ## Additional Analysis
 The notebook also shows CG bias for the following conditions different from the reference galaxy used above.
-<<<<<<< HEAD
-1. Chromatic Atmosphere PSF
-=======
 1. Chromatic Atmospheric PSF
->>>>>>> 182aed73
 1. I band results
 1. With emission lines
 
@@ -86,11 +56,7 @@
 
 ### With emission lines
 We add emission lines to the disk spectra of 50 catsim galaxies and measure the difference in cg bias
-<<<<<<< HEAD
-and conclude that is does vary the bias significantly.
-=======
 and conclude that it does not vary the bias significantly.
->>>>>>> 182aed73
 
 # CRG_test_results
 Test galsim.ChromaticRealGalaxy on reference and catsim galaxies to verify that chromatic features
